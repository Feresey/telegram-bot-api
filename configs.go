package tgbotapi

import (
	"encoding/json"
	"io"
	"net/url"
	"strconv"
)

// Telegram constants
const (
	// APIEndpoint is the endpoint for all API methods,
	// with formatting for Sprintf.
	APIEndpoint = "https://api.telegram.org/bot%s/%s"
	// FileEndpoint is the endpoint for downloading a file from Telegram.
	FileEndpoint = "https://api.telegram.org/file/bot%s/%s"
)

// Constant values for ChatActions
const (
	ChatTyping         = "typing"
	ChatUploadPhoto    = "upload_photo"
	ChatRecordVideo    = "record_video"
	ChatUploadVideo    = "upload_video"
	ChatRecordAudio    = "record_audio"
	ChatUploadAudio    = "upload_audio"
	ChatUploadDocument = "upload_document"
	ChatFindLocation   = "find_location"
)

// API errors
const (
	// ErrAPIForbidden happens when a token is bad
	ErrAPIForbidden = "forbidden"
)

// Constant values for ParseMode in MessageConfig
const (
	ModeMarkdown = "Markdown"
	ModeHTML     = "HTML"
)

// Library errors
const (
	// ErrBadFileType happens when you pass an unknown type
	ErrBadFileType = "bad file type"
	ErrBadURL      = "bad or empty url"
)

// Chattable is any config type that can be sent.
type Chattable interface {
	values() (url.Values, error)
	method() string
}

// Fileable is any config type that can be sent that includes a file.
type Fileable interface {
	Chattable
	params() (map[string]string, error)
	name() string
	getFile() interface{}
	useExistingFile() bool
}

// BaseChat is base type for all chat config types.
type BaseChat struct {
	ChatID              int64 // required
	ChannelUsername     string
	ReplyToMessageID    int
	ReplyMarkup         interface{}
	DisableNotification bool
}

// values returns url.Values representation of BaseChat
func (chat *BaseChat) values() (url.Values, error) {
	v := url.Values{}
	if chat.ChannelUsername != "" {
		v.Add("chat_id", chat.ChannelUsername)
	} else {
		v.Add("chat_id", strconv.FormatInt(chat.ChatID, 10))
	}

	if chat.ReplyToMessageID != 0 {
		v.Add("reply_to_message_id", strconv.Itoa(chat.ReplyToMessageID))
	}

	if chat.ReplyMarkup != nil {
		data, err := json.Marshal(chat.ReplyMarkup)
		if err != nil {
			return v, err
		}

		v.Add("reply_markup", string(data))
	}

	v.Add("disable_notification", strconv.FormatBool(chat.DisableNotification))

	return v, nil
}

// BaseFile is a base type for all file config types.
type BaseFile struct {
	BaseChat
	File        interface{}
	FileID      string
	UseExisting bool
	MimeType    string
	FileSize    int
}

// params returns a map[string]string representation of BaseFile.
func (file BaseFile) params() (map[string]string, error) {
	params := make(map[string]string)

	if file.ChannelUsername != "" {
		params["chat_id"] = file.ChannelUsername
	} else {
		params["chat_id"] = strconv.FormatInt(file.ChatID, 10)
	}

	if file.ReplyToMessageID != 0 {
		params["reply_to_message_id"] = strconv.Itoa(file.ReplyToMessageID)
	}

	if file.ReplyMarkup != nil {
		data, err := json.Marshal(file.ReplyMarkup)
		if err != nil {
			return params, err
		}

		params["reply_markup"] = string(data)
	}

	if file.MimeType != "" {
		params["mime_type"] = file.MimeType
	}

	if file.FileSize > 0 {
		params["file_size"] = strconv.Itoa(file.FileSize)
	}

	params["disable_notification"] = strconv.FormatBool(file.DisableNotification)

	return params, nil
}

// getFile returns the file.
func (file BaseFile) getFile() interface{} {
	return file.File
}

// useExistingFile returns if the BaseFile has already been uploaded.
func (file BaseFile) useExistingFile() bool {
	return file.UseExisting
}

// BaseEdit is base type of all chat edits.
type BaseEdit struct {
	ChatID          int64
	ChannelUsername string
	MessageID       int
	InlineMessageID string
	ReplyMarkup     *InlineKeyboardMarkup
}

func (edit BaseEdit) values() (url.Values, error) {
	v := url.Values{}

	if edit.InlineMessageID == "" {
		if edit.ChannelUsername != "" {
			v.Add("chat_id", edit.ChannelUsername)
		} else {
			v.Add("chat_id", strconv.FormatInt(edit.ChatID, 10))
		}
		v.Add("message_id", strconv.Itoa(edit.MessageID))
	} else {
		v.Add("inline_message_id", edit.InlineMessageID)
	}

	if edit.ReplyMarkup != nil {
		data, err := json.Marshal(edit.ReplyMarkup)
		if err != nil {
			return v, err
		}
		v.Add("reply_markup", string(data))
	}

	return v, nil
}

// MessageConfig contains information about a SendMessage request.
type MessageConfig struct {
	BaseChat
	Text                  string
	ParseMode             string
	DisableWebPagePreview bool
}

// values returns a url.Values representation of MessageConfig.
func (config MessageConfig) values() (url.Values, error) {
	v, err := config.BaseChat.values()
	if err != nil {
		return v, err
	}
	v.Add("text", config.Text)
	v.Add("disable_web_page_preview", strconv.FormatBool(config.DisableWebPagePreview))
	if config.ParseMode != "" {
		v.Add("parse_mode", config.ParseMode)
	}

	return v, nil
}

// method returns Telegram API method name for sending Message.
func (config MessageConfig) method() string {
	return "sendMessage"
}

// ForwardConfig contains information about a ForwardMessage request.
type ForwardConfig struct {
	BaseChat
	FromChatID          int64 // required
	FromChannelUsername string
	MessageID           int // required
}

// values returns a url.Values representation of ForwardConfig.
func (config ForwardConfig) values() (url.Values, error) {
	v, err := config.BaseChat.values()
	if err != nil {
		return v, err
	}
	v.Add("from_chat_id", strconv.FormatInt(config.FromChatID, 10))
	v.Add("message_id", strconv.Itoa(config.MessageID))
	return v, nil
}

// method returns Telegram API method name for sending Forward.
func (config ForwardConfig) method() string {
	return "forwardMessage"
}

// PhotoConfig contains information about a SendPhoto request.
type PhotoConfig struct {
	BaseFile
	Caption string
}

// Params returns a map[string]string representation of PhotoConfig.
func (config PhotoConfig) params() (map[string]string, error) {
	params, _ := config.BaseFile.params()

	if config.Caption != "" {
		params["caption"] = config.Caption
	}

	return params, nil
}

// Values returns a url.Values representation of PhotoConfig.
func (config PhotoConfig) values() (url.Values, error) {
	v, err := config.BaseChat.values()
	if err != nil {
		return v, err
	}

	v.Add(config.name(), config.FileID)
	if config.Caption != "" {
		v.Add("caption", config.Caption)
	}
	return v, nil
}

// name returns the field name for the Photo.
func (config PhotoConfig) name() string {
	return "photo"
}

// method returns Telegram API method name for sending Photo.
func (config PhotoConfig) method() string {
	return "sendPhoto"
}

// AudioConfig contains information about a SendAudio request.
type AudioConfig struct {
	BaseFile
	Caption   string
	Duration  int
	Performer string
	Title     string
}

// values returns a url.Values representation of AudioConfig.
func (config AudioConfig) values() (url.Values, error) {
	v, err := config.BaseChat.values()
	if err != nil {
		return v, err
	}

	v.Add(config.name(), config.FileID)
	if config.Duration != 0 {
		v.Add("duration", strconv.Itoa(config.Duration))
	}

	if config.Performer != "" {
		v.Add("performer", config.Performer)
	}
	if config.Title != "" {
		v.Add("title", config.Title)
	}
	if config.Caption != "" {
		v.Add("caption", config.Caption)
	}

	return v, nil
}

// params returns a map[string]string representation of AudioConfig.
func (config AudioConfig) params() (map[string]string, error) {
	params, _ := config.BaseFile.params()

	if config.Duration != 0 {
		params["duration"] = strconv.Itoa(config.Duration)
	}

	if config.Performer != "" {
		params["performer"] = config.Performer
	}
	if config.Title != "" {
		params["title"] = config.Title
	}
	if config.Caption != "" {
		params["caption"] = config.Caption
	}

	return params, nil
}

// name returns the field name for the Audio.
func (config AudioConfig) name() string {
	return "audio"
}

// method returns Telegram API method name for sending Audio.
func (config AudioConfig) method() string {
	return "sendAudio"
}

// DocumentConfig contains information about a SendDocument request.
type DocumentConfig struct {
	BaseFile
	Caption string
}

// values returns a url.Values representation of DocumentConfig.
func (config DocumentConfig) values() (url.Values, error) {
	v, err := config.BaseChat.values()
	if err != nil {
		return v, err
	}

	v.Add(config.name(), config.FileID)
	if config.Caption != "" {
		v.Add("caption", config.Caption)
	}

	return v, nil
}

// params returns a map[string]string representation of DocumentConfig.
func (config DocumentConfig) params() (map[string]string, error) {
	params, _ := config.BaseFile.params()

	if config.Caption != "" {
		params["caption"] = config.Caption
	}

	return params, nil
}

// name returns the field name for the Document.
func (config DocumentConfig) name() string {
	return "document"
}

// method returns Telegram API method name for sending Document.
func (config DocumentConfig) method() string {
	return "sendDocument"
}

// StickerConfig contains information about a SendSticker request.
type StickerConfig struct {
	BaseFile
}

// values returns a url.Values representation of StickerConfig.
func (config StickerConfig) values() (url.Values, error) {
	v, err := config.BaseChat.values()
	if err != nil {
		return v, err
	}

	v.Add(config.name(), config.FileID)

	return v, nil
}

// params returns a map[string]string representation of StickerConfig.
func (config StickerConfig) params() (map[string]string, error) {
	params, _ := config.BaseFile.params()

	return params, nil
}

// name returns the field name for the Sticker.
func (config StickerConfig) name() string {
	return "sticker"
}

// method returns Telegram API method name for sending Sticker.
func (config StickerConfig) method() string {
	return "sendSticker"
}

// VideoConfig contains information about a SendVideo request.
type VideoConfig struct {
	BaseFile
	Duration int
	Caption  string
}

// values returns a url.Values representation of VideoConfig.
func (config VideoConfig) values() (url.Values, error) {
	v, err := config.BaseChat.values()
	if err != nil {
		return v, err
	}

	v.Add(config.name(), config.FileID)
	if config.Duration != 0 {
		v.Add("duration", strconv.Itoa(config.Duration))
	}
	if config.Caption != "" {
		v.Add("caption", config.Caption)
	}

	return v, nil
}

// params returns a map[string]string representation of VideoConfig.
func (config VideoConfig) params() (map[string]string, error) {
	params, _ := config.BaseFile.params()

	if config.Caption != "" {
		params["caption"] = config.Caption
	}

	return params, nil
}

// name returns the field name for the Video.
func (config VideoConfig) name() string {
	return "video"
}

// method returns Telegram API method name for sending Video.
func (config VideoConfig) method() string {
	return "sendVideo"
}

// VideoNoteConfig contains information about a SendVideoNote request.
type VideoNoteConfig struct {
	BaseFile
	Duration int
	Length   int
}

// values returns a url.Values representation of VideoNoteConfig.
func (config VideoNoteConfig) values() (url.Values, error) {
	v, err := config.BaseChat.values()
	if err != nil {
		return v, err
	}

	v.Add(config.name(), config.FileID)
	if config.Duration != 0 {
		v.Add("duration", strconv.Itoa(config.Duration))
	}

	// Telegram API seems to have a bug, if no length is provided or it is 0, it will send an error response
	if config.Length != 0 {
		v.Add("length", strconv.Itoa(config.Length))
	}

	return v, nil
}

// params returns a map[string]string representation of VideoNoteConfig.
func (config VideoNoteConfig) params() (map[string]string, error) {
	params, _ := config.BaseFile.params()

	if config.Length != 0 {
		params["length"] = strconv.Itoa(config.Length)
	}
	if config.Duration != 0 {
		params["duration"] = strconv.Itoa(config.Duration)
	}

	return params, nil
}

// name returns the field name for the VideoNote.
func (config VideoNoteConfig) name() string {
	return "video_note"
}

// method returns Telegram API method name for sending VideoNote.
func (config VideoNoteConfig) method() string {
	return "sendVideoNote"
}

// VoiceConfig contains information about a SendVoice request.
type VoiceConfig struct {
	BaseFile
	Caption  string
	Duration int
}

// values returns a url.Values representation of VoiceConfig.
func (config VoiceConfig) values() (url.Values, error) {
	v, err := config.BaseChat.values()
	if err != nil {
		return v, err
	}

	v.Add(config.name(), config.FileID)
	if config.Duration != 0 {
		v.Add("duration", strconv.Itoa(config.Duration))
	}
	if config.Caption != "" {
		v.Add("caption", config.Caption)
	}

	return v, nil
}

// params returns a map[string]string representation of VoiceConfig.
func (config VoiceConfig) params() (map[string]string, error) {
	params, _ := config.BaseFile.params()

	if config.Duration != 0 {
		params["duration"] = strconv.Itoa(config.Duration)
	}
	if config.Caption != "" {
		params["caption"] = config.Caption
	}

	return params, nil
}

// name returns the field name for the Voice.
func (config VoiceConfig) name() string {
	return "voice"
}

// method returns Telegram API method name for sending Voice.
func (config VoiceConfig) method() string {
	return "sendVoice"
}

// LocationConfig contains information about a SendLocation request.
type LocationConfig struct {
	BaseChat
	Latitude   float64 // required
	Longitude  float64 // required
	LivePeriod int     // optional
}

// values returns a url.Values representation of LocationConfig.
func (config LocationConfig) values() (url.Values, error) {
	v, err := config.BaseChat.values()
	if err != nil {
		return v, err
	}

	v.Add("latitude", strconv.FormatFloat(config.Latitude, 'f', 6, 64))
	v.Add("longitude", strconv.FormatFloat(config.Longitude, 'f', 6, 64))
	if config.LivePeriod != 0 {
		v.Add("live_period", strconv.Itoa(config.LivePeriod))
	}

	return v, nil
}

// method returns Telegram API method name for sending Location.
func (config LocationConfig) method() string {
	return "sendLocation"
}

// EditMessageLiveLocationConfig allows you to update a live location.
type EditMessageLiveLocationConfig struct {
	BaseEdit
	Latitude  float64 // required
	Longitude float64 // required
}

// values returns a url.Values representation of EditMessageLiveLocationConfig.
func (config EditMessageLiveLocationConfig) values() (url.Values, error) {
	v, err := config.BaseEdit.values()
	if err != nil {
		return v, err
	}

	v.Add("latitude", strconv.FormatFloat(config.Latitude, 'f', 6, 64))
	v.Add("longitude", strconv.FormatFloat(config.Longitude, 'f', 6, 64))

	return v, nil
}

// method returns Telegram API method name for edit message Live Location.
func (config EditMessageLiveLocationConfig) method() string {
	return "editMessageLiveLocation"
}

// StopMessageLiveLocationConfig stops updating a live location.
type StopMessageLiveLocationConfig struct {
	BaseEdit
}

// values returns a url.Values representation of StopMessageLiveLocationConfig.
func (config StopMessageLiveLocationConfig) values() (url.Values, error) {
	return config.BaseEdit.values()
}

// method returns Telegram API method name for stop message Live Location.
func (config StopMessageLiveLocationConfig) method() string {
	return "stopMessageLiveLocation"
}

// VenueConfig contains information about a SendVenue request.
type VenueConfig struct {
	BaseChat
	Latitude     float64 // required
	Longitude    float64 // required
	Title        string  // required
	Address      string  // required
	FoursquareID string
}

func (config VenueConfig) values() (url.Values, error) {
	v, err := config.BaseChat.values()
	if err != nil {
		return v, err
	}

	v.Add("latitude", strconv.FormatFloat(config.Latitude, 'f', 6, 64))
	v.Add("longitude", strconv.FormatFloat(config.Longitude, 'f', 6, 64))
	v.Add("title", config.Title)
	v.Add("address", config.Address)
	if config.FoursquareID != "" {
		v.Add("foursquare_id", config.FoursquareID)
	}

	return v, nil
}

func (config VenueConfig) method() string {
	return "sendVenue"
}

// ContactConfig allows you to send a contact.
type ContactConfig struct {
	BaseChat
	PhoneNumber string
	FirstName   string
	LastName    string
}

func (config ContactConfig) values() (url.Values, error) {
	v, err := config.BaseChat.values()
	if err != nil {
		return v, err
	}

	v.Add("phone_number", config.PhoneNumber)
	v.Add("first_name", config.FirstName)
	v.Add("last_name", config.LastName)

	return v, nil
}

func (config ContactConfig) method() string {
	return "sendContact"
}

// GameConfig allows you to send a game.
type GameConfig struct {
	BaseChat
	GameShortName string
}

func (config GameConfig) values() (url.Values, error) {
	v, err := config.BaseChat.values()
	if err != nil {
		return v, err
	}

	v.Add("game_short_name", config.GameShortName)

	return v, nil
}

func (config GameConfig) method() string {
	return "sendGame"
}

// SetGameScoreConfig allows you to update the game score in a chat.
type SetGameScoreConfig struct {
	UserID             int
	Score              int
	Force              bool
	DisableEditMessage bool
	ChatID             int64
	ChannelUsername    string
	MessageID          int
	InlineMessageID    string
}

func (config SetGameScoreConfig) values() (url.Values, error) {
	v := url.Values{}

	v.Add("user_id", strconv.Itoa(config.UserID))
	v.Add("score", strconv.Itoa(config.Score))
	if config.InlineMessageID == "" {
		if config.ChannelUsername == "" {
			v.Add("chat_id", strconv.FormatInt(config.ChatID, 10))
		} else {
			v.Add("chat_id", config.ChannelUsername)
		}
		v.Add("message_id", strconv.Itoa(config.MessageID))
	} else {
		v.Add("inline_message_id", config.InlineMessageID)
	}
	v.Add("disable_edit_message", strconv.FormatBool(config.DisableEditMessage))

	return v, nil
}

func (config SetGameScoreConfig) method() string {
	return "setGameScore"
}

// GetGameHighScoresConfig allows you to fetch the high scores for a game.
type GetGameHighScoresConfig struct {
	UserID          int
	ChatID          int
	ChannelUsername string
	MessageID       int
	InlineMessageID string
}

func (config GetGameHighScoresConfig) values() (url.Values, error) {
	v := url.Values{}

	v.Add("user_id", strconv.Itoa(config.UserID))
	if config.InlineMessageID == "" {
		if config.ChannelUsername == "" {
			v.Add("chat_id", strconv.Itoa(config.ChatID))
		} else {
			v.Add("chat_id", config.ChannelUsername)
		}
		v.Add("message_id", strconv.Itoa(config.MessageID))
	} else {
		v.Add("inline_message_id", config.InlineMessageID)
	}

	return v, nil
}

func (config GetGameHighScoresConfig) method() string {
	return "getGameHighScores"
}

// ChatActionConfig contains information about a SendChatAction request.
type ChatActionConfig struct {
	BaseChat
	Action string // required
}

// values returns a url.Values representation of ChatActionConfig.
func (config ChatActionConfig) values() (url.Values, error) {
	v, err := config.BaseChat.values()
	if err != nil {
		return v, err
	}
	v.Add("action", config.Action)
	return v, nil
}

// method returns Telegram API method name for sending ChatAction.
func (config ChatActionConfig) method() string {
	return "sendChatAction"
}

// EditMessageTextConfig allows you to modify the text in a message.
type EditMessageTextConfig struct {
	BaseEdit
	Text                  string
	ParseMode             string
	DisableWebPagePreview bool
}

func (config EditMessageTextConfig) values() (url.Values, error) {
	v, err := config.BaseEdit.values()
	if err != nil {
		return v, err
	}

	v.Add("text", config.Text)
	v.Add("parse_mode", config.ParseMode)
	v.Add("disable_web_page_preview", strconv.FormatBool(config.DisableWebPagePreview))

	return v, nil
}

func (config EditMessageTextConfig) method() string {
	return "editMessageText"
}

// EditMessageCaptionConfig allows you to modify the caption of a message.
type EditMessageCaptionConfig struct {
	BaseEdit
	Caption string
}

func (config EditMessageCaptionConfig) values() (url.Values, error) {
	v, _ := config.BaseEdit.values()

	v.Add("caption", config.Caption)

	return v, nil
}

func (config EditMessageCaptionConfig) method() string {
	return "editMessageCaption"
}

// EditMessageReplyMarkupConfig allows you to modify the reply markup
// of a message.
type EditMessageReplyMarkupConfig struct {
	BaseEdit
}

func (config EditMessageReplyMarkupConfig) values() (url.Values, error) {
	return config.BaseEdit.values()
}

func (config EditMessageReplyMarkupConfig) method() string {
	return "editMessageReplyMarkup"
}

// UserProfilePhotosConfig contains information about a
// GetUserProfilePhotos request.
type UserProfilePhotosConfig struct {
	UserID int
	Offset int
	Limit  int
}

// FileConfig has information about a file hosted on Telegram.
type FileConfig struct {
	FileID string
}

// UpdateConfig contains information about a GetUpdates request.
type UpdateConfig struct {
	Offset  int
	Limit   int
	Timeout int
}

// WebhookConfig contains information about a SetWebhook request.
type WebhookConfig struct {
	URL            *url.URL
	Certificate    interface{}
	MaxConnections int
}

func (config WebhookConfig) method() string {
	return "setWebhook"
}

func (config WebhookConfig) values() (url.Values, error) {
	v := url.Values{}

	if config.URL != nil {
		v.Add("url", config.URL.String())
	}
	if config.MaxConnections != 0 {
		v.Add("max_connections", strconv.Itoa(config.MaxConnections))
	}

	return v, nil
}

func (config WebhookConfig) params() (map[string]string, error) {
	params := make(map[string]string)

	if config.URL != nil {
		params["url"] = config.URL.String()
	}
	if config.MaxConnections != 0 {
		params["max_connections"] = strconv.Itoa(config.MaxConnections)
	}

	return params, nil
}

func (config WebhookConfig) name() string {
	return "certificate"
}

func (config WebhookConfig) getFile() interface{} {
	return config.Certificate
}

func (config WebhookConfig) useExistingFile() bool {
	return config.URL != nil
}

// RemoveWebhookConfig is a helper to remove a webhook.
type RemoveWebhookConfig struct {
}

func (config RemoveWebhookConfig) method() string {
	return "setWebhook"
}

func (config RemoveWebhookConfig) values() (url.Values, error) {
	return url.Values{}, nil
}

// FileBytes contains information about a set of bytes to upload
// as a File.
type FileBytes struct {
	Name  string
	Bytes []byte
}

// FileReader contains information about a reader to upload as a File.
// If Size is -1, it will read the entire Reader into memory to
// calculate a Size.
type FileReader struct {
	Name   string
	Reader io.Reader
	Size   int64
}

// InlineConfig contains information on making an InlineQuery response.
type InlineConfig struct {
	InlineQueryID     string        `json:"inline_query_id"`
	Results           []interface{} `json:"results"`
	CacheTime         int           `json:"cache_time"`
	IsPersonal        bool          `json:"is_personal"`
	NextOffset        string        `json:"next_offset"`
	SwitchPMText      string        `json:"switch_pm_text"`
	SwitchPMParameter string        `json:"switch_pm_parameter"`
}

func (config InlineConfig) method() string {
	return "answerInlineQuery"
}

func (config InlineConfig) values() (url.Values, error) {
	v := url.Values{}

	v.Add("inline_query_id", config.InlineQueryID)
	v.Add("cache_time", strconv.Itoa(config.CacheTime))
	v.Add("is_personal", strconv.FormatBool(config.IsPersonal))
	v.Add("next_offset", config.NextOffset)
	data, err := json.Marshal(config.Results)
	if err != nil {
		return v, err
	}
	v.Add("results", string(data))
	v.Add("switch_pm_text", config.SwitchPMText)
	v.Add("switch_pm_parameter", config.SwitchPMParameter)

	return v, nil
}

// CallbackConfig contains information on making a CallbackQuery response.
type CallbackConfig struct {
	CallbackQueryID string `json:"callback_query_id"`
	Text            string `json:"text"`
	ShowAlert       bool   `json:"show_alert"`
	URL             string `json:"url"`
	CacheTime       int    `json:"cache_time"`
}

func (config CallbackConfig) method() string {
	return "answerCallbackQuery"
}

func (config CallbackConfig) values() (url.Values, error) {
	v := url.Values{}

	v.Add("callback_query_id", config.CallbackQueryID)
	if config.Text != "" {
		v.Add("text", config.Text)
	}
	v.Add("show_alert", strconv.FormatBool(config.ShowAlert))
	if config.URL != "" {
		v.Add("url", config.URL)
	}
	v.Add("cache_time", strconv.Itoa(config.CacheTime))

	return v, nil
}

// ChatMemberConfig contains information about a user in a chat for use
// with administrative functions such as kicking or unbanning a user.
type ChatMemberConfig struct {
	ChatID             int64
	SuperGroupUsername string
	ChannelUsername    string
	UserID             int
}

// UnbanChatMemberConfig allows you to unban a user.
type UnbanChatMemberConfig struct {
	ChatMemberConfig
}

func (config UnbanChatMemberConfig) method() string {
	return "unbanChatMember"
}

func (config UnbanChatMemberConfig) values() (url.Values, error) {
	v := url.Values{}

	if config.SuperGroupUsername != "" {
		v.Add("chat_id", config.SuperGroupUsername)
	} else if config.ChannelUsername != "" {
		v.Add("chat_id", config.ChannelUsername)
	} else {
		v.Add("chat_id", strconv.FormatInt(config.ChatID, 10))
	}
	v.Add("user_id", strconv.Itoa(config.UserID))

	return v, nil
}

// KickChatMemberConfig contains extra fields to kick user
type KickChatMemberConfig struct {
	ChatMemberConfig
	UntilDate int64
}

func (config KickChatMemberConfig) method() string {
	return "kickChatMember"
}

func (config KickChatMemberConfig) values() (url.Values, error) {
	v := url.Values{}

	if config.SuperGroupUsername == "" {
		v.Add("chat_id", strconv.FormatInt(config.ChatID, 10))
	} else {
		v.Add("chat_id", config.SuperGroupUsername)
	}
	v.Add("user_id", strconv.Itoa(config.UserID))

	if config.UntilDate != 0 {
		v.Add("until_date", strconv.FormatInt(config.UntilDate, 10))
	}

	return v, nil
}

// RestrictChatMemberConfig contains fields to restrict members of chat
type RestrictChatMemberConfig struct {
	ChatMemberConfig
	UntilDate             int64
	CanSendMessages       *bool
	CanSendMediaMessages  *bool
	CanSendOtherMessages  *bool
	CanAddWebPagePreviews *bool
}

func (config RestrictChatMemberConfig) method() string {
	return "restrictChatMember"
}

func (config RestrictChatMemberConfig) values() (url.Values, error) {
	v := url.Values{}

	if config.SuperGroupUsername != "" {
		v.Add("chat_id", config.SuperGroupUsername)
	} else if config.ChannelUsername != "" {
		v.Add("chat_id", config.ChannelUsername)
	} else {
		v.Add("chat_id", strconv.FormatInt(config.ChatID, 10))
	}
	v.Add("user_id", strconv.Itoa(config.UserID))

	if config.CanSendMessages != nil {
		v.Add("can_send_messages", strconv.FormatBool(*config.CanSendMessages))
	}
	if config.CanSendMediaMessages != nil {
		v.Add("can_send_media_messages", strconv.FormatBool(*config.CanSendMediaMessages))
	}
	if config.CanSendOtherMessages != nil {
		v.Add("can_send_other_messages", strconv.FormatBool(*config.CanSendOtherMessages))
	}
	if config.CanAddWebPagePreviews != nil {
		v.Add("can_add_web_page_previews", strconv.FormatBool(*config.CanAddWebPagePreviews))
	}
	if config.UntilDate != 0 {
		v.Add("until_date", strconv.FormatInt(config.UntilDate, 10))
	}

	return v, nil
}

// PromoteChatMemberConfig contains fields to promote members of chat
type PromoteChatMemberConfig struct {
	ChatMemberConfig
	CanChangeInfo      *bool
	CanPostMessages    *bool
	CanEditMessages    *bool
	CanDeleteMessages  *bool
	CanInviteUsers     *bool
	CanRestrictMembers *bool
	CanPinMessages     *bool
	CanPromoteMembers  *bool
}

func (config PromoteChatMemberConfig) method() string {
	return "promoteChatMember"
}

func (config PromoteChatMemberConfig) values() (url.Values, error) {
	v := url.Values{}

	if config.SuperGroupUsername != "" {
		v.Add("chat_id", config.SuperGroupUsername)
	} else if config.ChannelUsername != "" {
		v.Add("chat_id", config.ChannelUsername)
	} else {
		v.Add("chat_id", strconv.FormatInt(config.ChatID, 10))
	}
	v.Add("user_id", strconv.Itoa(config.UserID))

	if config.CanChangeInfo != nil {
		v.Add("can_change_info", strconv.FormatBool(*config.CanChangeInfo))
	}
	if config.CanPostMessages != nil {
		v.Add("can_post_messages", strconv.FormatBool(*config.CanPostMessages))
	}
	if config.CanEditMessages != nil {
		v.Add("can_edit_messages", strconv.FormatBool(*config.CanEditMessages))
	}
	if config.CanDeleteMessages != nil {
		v.Add("can_delete_messages", strconv.FormatBool(*config.CanDeleteMessages))
	}
	if config.CanInviteUsers != nil {
		v.Add("can_invite_users", strconv.FormatBool(*config.CanInviteUsers))
	}
	if config.CanRestrictMembers != nil {
		v.Add("can_restrict_members", strconv.FormatBool(*config.CanRestrictMembers))
	}
	if config.CanPinMessages != nil {
		v.Add("can_pin_messages", strconv.FormatBool(*config.CanPinMessages))
	}
	if config.CanPromoteMembers != nil {
		v.Add("can_promote_members", strconv.FormatBool(*config.CanPromoteMembers))
	}

	return v, nil
}

// ChatConfig contains information about getting information on a chat.
type ChatConfig struct {
	ChatID             int64
	SuperGroupUsername string
}

// LeaveChatConfig allows you to leave a chat.
type LeaveChatConfig struct {
	ChatID          int64
	ChannelUsername string
}

func (config LeaveChatConfig) method() string {
	return "leaveChat"
}

func (config LeaveChatConfig) values() (url.Values, error) {
	v := url.Values{}

	if config.ChannelUsername == "" {
		v.Add("chat_id", strconv.FormatInt(config.ChatID, 10))
	} else {
		v.Add("chat_id", config.ChannelUsername)
	}

	return v, nil
}

// ChatConfigWithUser contains information about getting information on
// a specific user within a chat.
type ChatConfigWithUser struct {
	ChatID             int64
	SuperGroupUsername string
	UserID             int
}

// InvoiceConfig contains information for sendInvoice request.
type InvoiceConfig struct {
	BaseChat
	Title               string          // required
	Description         string          // required
	Payload             string          // required
	ProviderToken       string          // required
	StartParameter      string          // required
	Currency            string          // required
	Prices              *[]LabeledPrice // required
	ProviderData        string
	PhotoURL            string
	PhotoSize           int
	PhotoWidth          int
	PhotoHeight         int
	NeedName            bool
	NeedPhoneNumber     bool
	NeedEmail           bool
	NeedShippingAddress bool
	IsFlexible          bool
}

func (config InvoiceConfig) values() (url.Values, error) {
	v, err := config.BaseChat.values()
	if err != nil {
		return v, err
	}
	v.Add("title", config.Title)
	v.Add("description", config.Description)
	v.Add("payload", config.Payload)
	v.Add("provider_token", config.ProviderToken)
	v.Add("start_parameter", config.StartParameter)
	v.Add("currency", config.Currency)
	data, err := json.Marshal(config.Prices)
	if err != nil {
		return v, err
	}
	v.Add("prices", string(data))
	if config.ProviderData != "" {
		v.Add("provider_data", config.ProviderData)
	}
	if config.PhotoURL != "" {
		v.Add("photo_url", config.PhotoURL)
	}
	if config.PhotoSize != 0 {
		v.Add("photo_size", strconv.Itoa(config.PhotoSize))
	}
	if config.PhotoWidth != 0 {
		v.Add("photo_width", strconv.Itoa(config.PhotoWidth))
	}
	if config.PhotoHeight != 0 {
		v.Add("photo_height", strconv.Itoa(config.PhotoHeight))
	}
	if config.NeedName != false {
		v.Add("need_name", strconv.FormatBool(config.NeedName))
	}
	if config.NeedPhoneNumber != false {
		v.Add("need_phone_number", strconv.FormatBool(config.NeedPhoneNumber))
	}
	if config.NeedEmail != false {
		v.Add("need_email", strconv.FormatBool(config.NeedEmail))
	}
	if config.NeedShippingAddress != false {
		v.Add("need_shipping_address", strconv.FormatBool(config.NeedShippingAddress))
	}
	if config.IsFlexible != false {
		v.Add("is_flexible", strconv.FormatBool(config.IsFlexible))
	}

	return v, nil
}

func (config InvoiceConfig) method() string {
	return "sendInvoice"
}

// ShippingConfig contains information for answerShippingQuery request.
type ShippingConfig struct {
	ShippingQueryID string // required
	OK              bool   // required
	ShippingOptions *[]ShippingOption
	ErrorMessage    string
}

// PreCheckoutConfig conatins information for answerPreCheckoutQuery request.
type PreCheckoutConfig struct {
	PreCheckoutQueryID string // required
	OK                 bool   // required
	ErrorMessage       string
}

// DeleteMessageConfig contains information of a message in a chat to delete.
type DeleteMessageConfig struct {
	ChatID    int64
	MessageID int
}

func (config DeleteMessageConfig) method() string {
	return "deleteMessage"
}

func (config DeleteMessageConfig) values() (url.Values, error) {
	v := url.Values{}

	v.Add("chat_id", strconv.FormatInt(config.ChatID, 10))
	v.Add("message_id", strconv.Itoa(config.MessageID))

	return v, nil
}

// PinChatMessageConfig contains information of a message in a chat to pin.
type PinChatMessageConfig struct {
	ChatID              int64
<<<<<<< HEAD
	ChannelUsername     string
=======
>>>>>>> 309f2dd8
	MessageID           int
	DisableNotification bool
}

func (config PinChatMessageConfig) method() string {
	return "pinChatMessage"
}

func (config PinChatMessageConfig) values() (url.Values, error) {
	v := url.Values{}

	if config.ChannelUsername == "" {
		v.Add("chat_id", strconv.FormatInt(config.ChatID, 10))
	} else {
		v.Add("chat_id", config.ChannelUsername)
	}
	v.Add("message_id", strconv.Itoa(config.MessageID))
	v.Add("disable_notification", strconv.FormatBool(config.DisableNotification))

	return v, nil
}

// UnpinChatMessageConfig contains information of chat to unpin.
type UnpinChatMessageConfig struct {
	ChatID          int64
	ChannelUsername string
}

func (config UnpinChatMessageConfig) method() string {
	return "unpinChatMessage"
}

func (config UnpinChatMessageConfig) values() (url.Values, error) {
	v := url.Values{}

	if config.ChannelUsername == "" {
		v.Add("chat_id", strconv.FormatInt(config.ChatID, 10))
	} else {
		v.Add("chat_id", config.ChannelUsername)
	}

	return v, nil
}

// SetChatPhotoConfig allows you to set a group, supergroup, or channel's photo.
type SetChatPhotoConfig struct {
	ChatID          int64
	ChannelUsername string

	Photo interface{}
}

func (config SetChatPhotoConfig) method() string {
	return "setChatPhoto"
}

func (config SetChatPhotoConfig) name() string {
	return "photo"
}

func (config SetChatPhotoConfig) values() (url.Values, error) {
	v := url.Values{}

	if config.ChannelUsername == "" {
		v.Add("chat_id", strconv.FormatInt(config.ChatID, 10))
	} else {
		v.Add("chat_id", config.ChannelUsername)
	}

	return v, nil
}

func (config SetChatPhotoConfig) params() map[string]string {
	params := make(map[string]string)

	if config.ChannelUsername == "" {
		params["chat_id"] = strconv.FormatInt(config.ChatID, 10)
	} else {
		params["chat_id"] = config.ChannelUsername
	}

	return params
}

func (config SetChatPhotoConfig) getFile() interface{} {
	return config.Photo
}

func (config SetChatPhotoConfig) useExistingFile() bool {
	return false
}

// DeleteChatPhotoConfig allows you to delete a group, supergroup, or channel's photo.
type DeleteChatPhotoConfig struct {
	ChatID          int64
	ChannelUsername string
}

func (config DeleteChatPhotoConfig) method() string {
	return "deleteChatPhoto"
}

func (config DeleteChatPhotoConfig) values() (url.Values, error) {
	v := url.Values{}

	if config.ChannelUsername == "" {
		v.Add("chat_id", strconv.FormatInt(config.ChatID, 10))
	} else {
		v.Add("chat_id", config.ChannelUsername)
	}

	return v, nil
}

// SetChatTitleConfig allows you to set the title of something other than a private chat.
type SetChatTitleConfig struct {
	ChatID          int64
	ChannelUsername string

	Title string
}

func (config SetChatTitleConfig) method() string {
	return "setChatTitle"
}

func (config SetChatTitleConfig) values() (url.Values, error) {
	v := url.Values{}

	if config.ChannelUsername == "" {
		v.Add("chat_id", strconv.FormatInt(config.ChatID, 10))
	} else {
		v.Add("chat_id", config.ChannelUsername)
	}

	v.Add("title", config.Title)

	return v, nil
}

// SetChatDescriptionConfig allows you to set the description of a supergroup or channel.
type SetChatDescriptionConfig struct {
	ChatID          int64
	ChannelUsername string

	Description string
}

func (config SetChatDescriptionConfig) method() string {
	return "setChatDescription"
}

func (config SetChatDescriptionConfig) values() (url.Values, error) {
	v := url.Values{}

	if config.ChannelUsername == "" {
		v.Add("chat_id", strconv.FormatInt(config.ChatID, 10))
	} else {
		v.Add("chat_id", config.ChannelUsername)
	}

	v.Add("description", config.Description)

	return v, nil
}

// GetStickerSetConfig allows you to get the stickers in a set.
type GetStickerSetConfig struct {
	Name string
}

func (config GetStickerSetConfig) method() string {
	return "getStickerSet"
}

func (config GetStickerSetConfig) values() (url.Values, error) {
	v := url.Values{}

	v.Add("name", config.Name)

	return v, nil
}

// UploadStickerConfig allows you to upload a sticker for use in a set later.
type UploadStickerConfig struct {
	UserID     int64
	PNGSticker interface{}
}

func (config UploadStickerConfig) method() string {
	return "uploadStickerFile"
}

func (config UploadStickerConfig) values() (url.Values, error) {
	v := url.Values{}

	v.Add("user_id", strconv.FormatInt(config.UserID, 10))

	return v, nil
}

func (config UploadStickerConfig) params() (map[string]string, error) {
	params := make(map[string]string)

	params["user_id"] = strconv.FormatInt(config.UserID, 10)

	return params, nil
}

func (config UploadStickerConfig) name() string {
	return "png_sticker"
}

func (config UploadStickerConfig) getFile() interface{} {
	return config.PNGSticker
}

func (config UploadStickerConfig) useExistingFile() bool {
	return false
}

// NewStickerSetConfig allows creating a new sticker set.
type NewStickerSetConfig struct {
	UserID        int64
	Name          string
	Title         string
	PNGSticker    interface{}
	Emojis        string
	ContainsMasks bool
	MaskPosition  *MaskPosition
}

func (config NewStickerSetConfig) method() string {
	return "createNewStickerSet"
}

func (config NewStickerSetConfig) values() (url.Values, error) {
	v := url.Values{}

	v.Add("user_id", strconv.FormatInt(config.UserID, 10))
	v.Add("name", config.Name)
	v.Add("title", config.Title)
	if sticker, ok := config.PNGSticker.(string); ok {
		v.Add("png_sticker", sticker)
	}
	v.Add("emojis", config.Emojis)
	if config.ContainsMasks {
		v.Add("contains_masks", strconv.FormatBool(config.ContainsMasks))

		data, err := json.Marshal(config.MaskPosition)
		if err != nil {
			return v, err
		}

		v.Add("mask_position", string(data))
	}

	return v, nil
}

func (config NewStickerSetConfig) params() (map[string]string, error) {
	params := make(map[string]string)

	params["user_id"] = strconv.FormatInt(config.UserID, 10)
	params["name"] = config.Name
	params["title"] = config.Title
	params["emojis"] = config.Emojis
	if config.ContainsMasks {
		params["contains_masks"] = strconv.FormatBool(config.ContainsMasks)

		data, err := json.Marshal(config.MaskPosition)
		if err != nil {
			return params, err
		}

		params["mask_position"] = string(data)
	}

	return params, nil
}

func (config NewStickerSetConfig) getFile() interface{} {
	return config.PNGSticker
}

func (config NewStickerSetConfig) name() string {
	return "png_sticker"
}

func (config NewStickerSetConfig) useExistingFile() bool {
	_, ok := config.PNGSticker.(string)

	return ok
}

// AddStickerConfig allows you to add a sticker to a set.
type AddStickerConfig struct {
	UserID       int64
	Name         string
	PNGSticker   interface{}
	Emojis       string
	MaskPosition *MaskPosition
}

func (config AddStickerConfig) method() string {
	return "addStickerToSet"
}

func (config AddStickerConfig) values() (url.Values, error) {
	v := url.Values{}

	v.Add("user_id", strconv.FormatInt(config.UserID, 10))
	v.Add("name", config.Name)
	if sticker, ok := config.PNGSticker.(string); ok {
		v.Add("png_sticker", sticker)
	}
	v.Add("emojis", config.Emojis)
	if config.MaskPosition != nil {
		data, err := json.Marshal(config.MaskPosition)
		if err != nil {
			return v, err
		}

		v.Add("mask_position", string(data))
	}

	return v, nil
}

func (config AddStickerConfig) params() (map[string]string, error) {
	params := make(map[string]string)

	params["user_id"] = strconv.FormatInt(config.UserID, 10)
	params["name"] = config.Name
	params["emojis"] = config.Emojis
	if config.MaskPosition != nil {
		data, err := json.Marshal(config.MaskPosition)
		if err != nil {
			return params, err
		}

		params["mask_position"] = string(data)
	}

	return params, nil
}

func (config AddStickerConfig) name() string {
	return "png_sticker"
}

func (config AddStickerConfig) getFile() interface{} {
	return config.PNGSticker
}

func (config AddStickerConfig) useExistingFile() bool {
	return false
}

// SetStickerPositionConfig allows you to change the position of a sticker in a set.
type SetStickerPositionConfig struct {
	Sticker  string
	Position int
}

func (config SetStickerPositionConfig) method() string {
	return "setStickerPositionInSet"
}

func (config SetStickerPositionConfig) values() (url.Values, error) {
	v := url.Values{}

	v.Add("sticker", config.Sticker)
	v.Add("position", strconv.Itoa(config.Position))

	return v, nil
}

// DeleteStickerConfig allows you to delete a sticker from a set.
type DeleteStickerConfig struct {
	Sticker string
}

func (config DeleteStickerConfig) method() string {
	return "deleteStickerFromSet"
}

func (config DeleteStickerConfig) values() (url.Values, error) {
	v := url.Values{}

	v.Add("sticker", config.Sticker)

	return v, nil
}

// SetChatStickerSetConfig allows you to set the sticker set for a supergroup.
type SetChatStickerSetConfig struct {
	ChatID             int64
	SuperGroupUsername string

	StickerSetName string
}

func (config SetChatStickerSetConfig) method() string {
	return "setChatStickerSet"
}

func (config SetChatStickerSetConfig) values() (url.Values, error) {
	v := url.Values{}

	if config.SuperGroupUsername == "" {
		v.Add("chat_id", strconv.FormatInt(config.ChatID, 10))
	} else {
		v.Add("chat_id", config.SuperGroupUsername)
	}

	v.Add("sticker_set_name", config.StickerSetName)

	return v, nil
}

// DeleteChatStickerSetConfig allows you to remove a supergroup's sticker set.
type DeleteChatStickerSetConfig struct {
	ChatID             int64
	SuperGroupUsername string
}

func (config DeleteChatStickerSetConfig) method() string {
	return "deleteChatStickerSet"
}

func (config DeleteChatStickerSetConfig) values() (url.Values, error) {
	v := url.Values{}

	if config.SuperGroupUsername == "" {
		v.Add("chat_id", strconv.FormatInt(config.ChatID, 10))
	} else {
		v.Add("chat_id", config.SuperGroupUsername)
	}

	return v, nil
}

// MediaGroupConfig allows you to send a group of media.
//
// Media consist of InputMedia items (InputMediaPhoto, InputMediaVideo).
type MediaGroupConfig struct {
	ChatID          int64
	ChannelUsername string

	Media               []interface{}
	DisableNotification bool
	ReplyToMessageID    int
}

func (config MediaGroupConfig) method() string {
	return "sendMediaGroup"
}

func (config MediaGroupConfig) values() (url.Values, error) {
	v := url.Values{}

	if config.ChannelUsername == "" {
		v.Add("chat_id", strconv.FormatInt(config.ChatID, 10))
	} else {
		v.Add("chat_id", config.ChannelUsername)
	}
	bytes, err := json.Marshal(config.Media)
	if err != nil {
		return v, err
	}
	v.Add("media", string(bytes))
	if config.DisableNotification {
		v.Add("disable_notification", strconv.FormatBool(config.DisableNotification))
	}
	if config.ReplyToMessageID != 0 {
		v.Add("reply_to_message_id", strconv.Itoa(config.ReplyToMessageID))
	}

	return v, nil
}

// SetChatTitleConfig contains information for change chat title.
type SetChatTitleConfig struct {
	ChatID int64
	Title  string
}

func (config SetChatTitleConfig) method() string {
	return "setChatTitle"
}

func (config SetChatTitleConfig) values() (url.Values, error) {
	v := url.Values{}

	v.Add("chat_id", strconv.FormatInt(config.ChatID, 10))
	v.Add("title", config.Title)

	return v, nil
}

// SetChatDescriptionConfig contains information for change chat description.
type SetChatDescriptionConfig struct {
	ChatID      int64
	Description string
}

func (config SetChatDescriptionConfig) method() string {
	return "setChatDescription"
}

func (config SetChatDescriptionConfig) values() (url.Values, error) {
	v := url.Values{}

	v.Add("chat_id", strconv.FormatInt(config.ChatID, 10))
	v.Add("description", config.Description)

	return v, nil
}

// SetChatPhotoConfig contains information for change chat photo
type SetChatPhotoConfig struct {
	BaseFile
}

// name returns the field name for the Photo.
func (config SetChatPhotoConfig) name() string {
	return "photo"
}

// method returns Telegram API method name for sending Photo.
func (config SetChatPhotoConfig) method() string {
	return "setChatPhoto"
}

// DeleteChatPhotoConfig contains information for delete chat photo.
type DeleteChatPhotoConfig struct {
	ChatID int64
}

func (config DeleteChatPhotoConfig) method() string {
	return "deleteChatPhoto"
}

func (config DeleteChatPhotoConfig) values() (url.Values, error) {
	v := url.Values{}

	v.Add("chat_id", strconv.FormatInt(config.ChatID, 10))

	return v, nil
}<|MERGE_RESOLUTION|>--- conflicted
+++ resolved
@@ -1329,10 +1329,7 @@
 // PinChatMessageConfig contains information of a message in a chat to pin.
 type PinChatMessageConfig struct {
 	ChatID              int64
-<<<<<<< HEAD
 	ChannelUsername     string
-=======
->>>>>>> 309f2dd8
 	MessageID           int
 	DisableNotification bool
 }
@@ -1379,10 +1376,7 @@
 
 // SetChatPhotoConfig allows you to set a group, supergroup, or channel's photo.
 type SetChatPhotoConfig struct {
-	ChatID          int64
-	ChannelUsername string
-
-	Photo interface{}
+	BaseFile
 }
 
 func (config SetChatPhotoConfig) method() string {
@@ -1393,36 +1387,12 @@
 	return "photo"
 }
 
-func (config SetChatPhotoConfig) values() (url.Values, error) {
-	v := url.Values{}
-
-	if config.ChannelUsername == "" {
-		v.Add("chat_id", strconv.FormatInt(config.ChatID, 10))
-	} else {
-		v.Add("chat_id", config.ChannelUsername)
-	}
-
-	return v, nil
-}
-
-func (config SetChatPhotoConfig) params() map[string]string {
-	params := make(map[string]string)
-
-	if config.ChannelUsername == "" {
-		params["chat_id"] = strconv.FormatInt(config.ChatID, 10)
-	} else {
-		params["chat_id"] = config.ChannelUsername
-	}
-
-	return params
-}
-
 func (config SetChatPhotoConfig) getFile() interface{} {
-	return config.Photo
+	return config.File
 }
 
 func (config SetChatPhotoConfig) useExistingFile() bool {
-	return false
+	return config.UseExisting
 }
 
 // DeleteChatPhotoConfig allows you to delete a group, supergroup, or channel's photo.
@@ -1813,74 +1783,4 @@
 	}
 
 	return v, nil
-}
-
-// SetChatTitleConfig contains information for change chat title.
-type SetChatTitleConfig struct {
-	ChatID int64
-	Title  string
-}
-
-func (config SetChatTitleConfig) method() string {
-	return "setChatTitle"
-}
-
-func (config SetChatTitleConfig) values() (url.Values, error) {
-	v := url.Values{}
-
-	v.Add("chat_id", strconv.FormatInt(config.ChatID, 10))
-	v.Add("title", config.Title)
-
-	return v, nil
-}
-
-// SetChatDescriptionConfig contains information for change chat description.
-type SetChatDescriptionConfig struct {
-	ChatID      int64
-	Description string
-}
-
-func (config SetChatDescriptionConfig) method() string {
-	return "setChatDescription"
-}
-
-func (config SetChatDescriptionConfig) values() (url.Values, error) {
-	v := url.Values{}
-
-	v.Add("chat_id", strconv.FormatInt(config.ChatID, 10))
-	v.Add("description", config.Description)
-
-	return v, nil
-}
-
-// SetChatPhotoConfig contains information for change chat photo
-type SetChatPhotoConfig struct {
-	BaseFile
-}
-
-// name returns the field name for the Photo.
-func (config SetChatPhotoConfig) name() string {
-	return "photo"
-}
-
-// method returns Telegram API method name for sending Photo.
-func (config SetChatPhotoConfig) method() string {
-	return "setChatPhoto"
-}
-
-// DeleteChatPhotoConfig contains information for delete chat photo.
-type DeleteChatPhotoConfig struct {
-	ChatID int64
-}
-
-func (config DeleteChatPhotoConfig) method() string {
-	return "deleteChatPhoto"
-}
-
-func (config DeleteChatPhotoConfig) values() (url.Values, error) {
-	v := url.Values{}
-
-	v.Add("chat_id", strconv.FormatInt(config.ChatID, 10))
-
-	return v, nil
 }